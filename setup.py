#!/usr/bin/env python
import os
import pathlib
from setuptools import setup, find_packages, find_namespace_packages

import sys

# The directory containing this file
HERE = pathlib.Path(__file__).parent

# The text of the README file
with open(os.path.join(HERE, "README.md"), "r", encoding="utf-8") as fh:
    long_description = fh.read()

# list of requirements
requirements = []
with open(os.path.join(HERE, 'requirements.txt'), 'r') as fh:
    for line in fh:
        if not line.startswith('#'):
            requirements.append(line.strip())

# version
version_file = open(os.path.join(HERE, 'VERSION.txt'))
version = version_file.read().strip()

setup(name='fuse-med-ml',
      version=version,
      description='Open-source PyTorch based framework designed to facilitate deep learning R&D in medical imaging',
      long_description=long_description,
      long_description_content_type="text/markdown",
      url='https://github.com/IBM/fuse-med-ml/',
      author='IBM Research - Machine Learning for Healthcare and Life Sciences',
      author_email='moshiko.raboh@ibm.com',
<<<<<<< HEAD
      packages=find_packages(),
=======
      packages=find_namespace_packages(exclude=["*.tests", "*.tests.*", "tests.*", "tests"]),
>>>>>>> 92837582
      license='Apache License 2.0',
      install_requires=requirements
      )<|MERGE_RESOLUTION|>--- conflicted
+++ resolved
@@ -31,11 +31,7 @@
       url='https://github.com/IBM/fuse-med-ml/',
       author='IBM Research - Machine Learning for Healthcare and Life Sciences',
       author_email='moshiko.raboh@ibm.com',
-<<<<<<< HEAD
-      packages=find_packages(),
-=======
-      packages=find_namespace_packages(exclude=["*.tests", "*.tests.*", "tests.*", "tests"]),
->>>>>>> 92837582
+      packages=find_namespace_packages(),
       license='Apache License 2.0',
       install_requires=requirements
       )