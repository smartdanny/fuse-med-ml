--- conflicted
+++ resolved
@@ -5,12 +5,9 @@
 from fuse.data.ops.ops_common import OpApplyTypes
 import nibabel as nib
 from fuse.utils.ndict import NDict
-<<<<<<< HEAD
-import SimpleITK as sitk
-=======
+
 from medpy.io import load
             
->>>>>>> c9b95278
 
 class OpLoadImage(OpReversibleBase):
     '''
@@ -29,15 +26,7 @@
         img_filename_suffix = img_filename.split(".")[-1]
         if (format == "infer" and img_filename_suffix in ["nii"]) or \
             (format in ["nii", "nib"]):  
-<<<<<<< HEAD
-            img = sitk.ReadImage(img_filename)
-            img_np = sitk.GetArrayFromImage(img)
-        else:
-            raise Exception(f"OpLoadImage: case format {format} and {img_filename_suffix} is not supported")
-        
-        sample_dict[key_out] = img_np
-        sample_dict["spacings"] = img.GetSpacing()
-=======
+
             img = nib.load(img_filename)
             img_np = img.get_fdata()
             sample_dict[key_out] = img_np
@@ -49,7 +38,6 @@
                 sample_dict[key_metadata_out] = {key: image_header.sitkimage.GetMetaData(key) for key in image_header.sitkimage.GetMetaDataKeys()}
         else:
             raise Exception(f"OpLoadImage: case format {format} and {img_filename_suffix} is not supported - filename {img_filename}") 
->>>>>>> c9b95278
 
         return sample_dict
     
