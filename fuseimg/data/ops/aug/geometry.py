from typing import List, Optional, Tuple, Union
from fuse.utils.rand.param_sampler import Uniform, RandInt, RandBool

from PIL import Image

import numpy as np
import torch
import torchvision.transforms.functional as TTF
import skimage
import skimage.transform

from fuse.utils.ndict import NDict

from fuse.data import OpBase

class OpAugAffine2D(OpBase):
    """
    2D affine transformation 
    """
    def __init__(self, verify_arguments: bool = True):
        """
        :param verify_arguments: this op expects torch tensor with either 2 or 3 dimensions. Set to False to disable verification 
        """
        super().__init__()
        self._verify_arguments = verify_arguments

    def __call__(self, sample_dict: NDict, key: str, rotate: float = 0.0, translate: Tuple[float, float] = (0.0, 0.0),
                    scale: Tuple[float, float] = 1.0, flip: Tuple[bool, bool] = (False, False), shear: float = 0.0,
                    channels: Optional[List[int]] = None) -> Union[None, dict, List[dict]]:
        """
        :param key: key to a tensor stored in sample_dict: 2D tensor representing an image to augment, shape [num_channels, height, width] or [height, width]
        :param rotate: angle [-360.0 - 360.0]
        :param translate: translation per spatial axis (number of pixels). The sign used as the direction.
        :param scale: scale factor
        :param flip: flip per spatial axis flip[0] for vertical flip and flip[1] for horizontal flip
        :param shear: shear factor
        :param channels: apply the augmentation on the specified channels. Set to None to apply to all channels.
        :return: the augmented image
        """
        aug_input = sample_dict[key]
        
        # verify
        if self._verify_arguments:
            assert isinstance(aug_input, torch.Tensor), f"Error: OpAugAffine2D expects torch Tensor, got {type(aug_input)}"
            assert len(aug_input.shape) in [2, 3], f"Error: OpAugAffine2D expects tensor with 2 or 3 dimensions. got {aug_input.shape}"

        # Support for 2D inputs - implicit single channel
        if len(aug_input.shape) == 2:
            aug_input = aug_input.unsqueeze(dim=0)
            remember_to_squeeze = True
        else:
            remember_to_squeeze = False

        # convert to PIL (required by affine augmentation function)
        if channels is None:
            channels = list(range(aug_input.shape[0]))
        aug_tensor = aug_input
        for channel in channels:
            aug_channel_tensor = aug_input[channel].numpy()
            aug_channel_tensor = Image.fromarray(aug_channel_tensor)
            aug_channel_tensor = TTF.affine(aug_channel_tensor, angle=rotate, scale=scale, translate=translate, shear=shear)
            if flip[0]:
                aug_channel_tensor = TTF.vflip(aug_channel_tensor)
            if flip[1]:
                aug_channel_tensor = TTF.hflip(aug_channel_tensor)

            # convert back to torch tensor
            aug_channel_tensor = np.array(aug_channel_tensor)
            aug_channel_tensor = torch.from_numpy(aug_channel_tensor)

            # set the augmented channel
            aug_tensor[channel] = aug_channel_tensor

        # squeeze back to 2-dim if needed
        if remember_to_squeeze:
            aug_tensor = aug_tensor.squeeze(dim=0)

        sample_dict[key] = aug_tensor
        return sample_dict


class OpAugCropAndResize2D(OpBase):
    """
    Alternative to rescaling in OpAugAffine2D: center crop and resize back to the original dimensions. if scale is bigger than 1.0. the image first padded.
    """
    def __init__(self, verify_arguments: bool = True):
        """
        :param verify_arguments: this ops expects torch tensor with either 2 or 3 dimensions. Set to False to disable verification 
        """
        super().__init__()
        self._verify_arguments = verify_arguments

    def __call__(self, sample_dict: NDict, key: str,
                                scale: Tuple[float, float],
                                channels: Optional[List[int]] = None) ->  Union[None, dict, List[dict]]:
        """
        :param key: key to a tensor stored in sample_dict: 2D tensor representing an image to augment, shape [num_channels, height, width] or [height, width]
        :param scale: tuple of positive floats
        :param channels: apply augmentation on the specified channels or None for all of them
        :return: the augmented tensor
        """
        aug_input = sample_dict[key]
        
        # verify
        if self._verify_arguments:
            assert isinstance(aug_input, torch.Tensor), f"Error: OpAugCropAndResize2D expects torch Tensor, got {type(aug_input)}"
            assert len(aug_input.shape) in [2, 3], f"Error: OpAugCropAndResize2D expects tensor with 2 or 3 dimensions. got {aug_input.shape}"
        
        if len(aug_input.shape) == 2:
            aug_input = aug_input.unsqueeze(dim=0)
            remember_to_squeeze = True
        else:
            remember_to_squeeze = False

        if channels is None:
            channels = list(range(aug_input.shape[0]))
        aug_tensor = aug_input
        for channel in channels:
            aug_channel_tensor = aug_input[channel]

            if scale[0] != 1.0 or scale[1] != 1.0:
                cropped_shape = (int(aug_channel_tensor.shape[0] * scale[0]), int(aug_channel_tensor.shape[1] * scale[1]))
                padding = [[0, 0], [0, 0]]
                for dim in range(2):
                    if scale[dim] > 1.0:
                        padding[dim][0] = (cropped_shape[dim] - aug_channel_tensor.shape[dim]) // 2
                        padding[dim][1] = (cropped_shape[dim] - aug_channel_tensor.shape[dim]) - padding[dim][0]
                aug_channel_tensor_pad = TTF.pad(aug_channel_tensor.unsqueeze(0), (padding[1][0], padding[0][0], padding[1][1], padding[0][1]))
                aug_channel_tensor_cropped = TTF.center_crop(aug_channel_tensor_pad, cropped_shape)
                aug_channel_tensor = TTF.resize(aug_channel_tensor_cropped, aug_channel_tensor.shape).squeeze(0)
                # set the augmented channel
                aug_tensor[channel] = aug_channel_tensor

        # squeeze back to 2-dim if needed
        if remember_to_squeeze:
            aug_tensor = aug_tensor.squeeze(dim=0)

        sample_dict[key] = aug_tensor
        return sample_dict


class OpAugSqueeze3Dto2D(OpBase):
    """
    Squeeze selected axis of volume image into channel dimension, in order to fit the 2D augmentation functions
    """
    def __init__(self, verify_arguments: bool = True):
        """
        :param verify_arguments: this ops expects torch tensor with 4 dimensions. Set to False to disable verification 
        """
        super().__init__()
        self._verify_arguments = verify_arguments

    def __call__(self, sample_dict: NDict, key: str, axis_squeeze: int) -> NDict:
        """
        :param key: key to a tensor stored in sample_dict: 3D tensor representing an image to augment, shape [num_channels, spatial axis 1, spatial axis 2, spatial axis 3]
        :param axis_squeeze: the axis (1, 2 or 3) to squeeze into channel dimension - typically z axis
        """
        aug_input = sample_dict[key]
        
        # verify
        if self._verify_arguments:
            assert isinstance(aug_input, torch.Tensor), f"Error: OpAugSqueeze3Dto2D expects torch Tensor, got {type(aug_input)}"
            assert len(aug_input.shape) == 4, f"Error: OpAugSqueeze3Dto2D expects tensor with 4 dimensions. got {aug_input.shape}"
        
        # aug_input shape is [channels, axis_1, axis_2, axis_3]
        if axis_squeeze == 1:
            pass
        elif axis_squeeze == 2:
            aug_input = aug_input.permute((0, 2, 1, 3))
            # aug_input shape is [channels, axis_2, axis_1, axis_3]
        elif axis_squeeze == 3:
            aug_input = aug_input.permute((0, 3, 1, 2))
            # aug_input shape is [channels, axis_3, axis_1, axis_2]
        else:
            raise Exception(f"Error: axis squeeze must be 1, 2, or 3, got {axis_squeeze}")
        
        aug_output =  aug_input.reshape((aug_input.shape[0] * aug_input.shape[1],) + aug_input.shape[2:])
        
        sample_dict[key] = aug_output
        return sample_dict

class OpAugUnsqueeze3DFrom2D(OpBase):
    def __init__(self, verify_arguments: bool = True):
        """
        :param verify_arguments: this ops expects torch tensor with 2 dimensions. Set to False to disable verification 
        """
        super().__init__()
        self._verify_arguments = verify_arguments

    """
    Unsqueeze selected axis of volume image from channel dimension, restore the original shape squeezed by OpAugSqueeze3Dto2D
    """
    def __call__(self, sample_dict: NDict, key: str, axis_squeeze: int, channels: int) -> NDict:
        """
        :param key: key to a tensor stored in sample_dict and squeezed by OpAugSqueeze3Dto2D
        :param axis_squeeze: axis squeeze as specified in OpAugSqueeze3Dto2D
        :param channels: number of channels in the original tensor (before OpAugSqueeze3Dto2D)
        """
        aug_input = sample_dict[key]

        # verify
        if self._verify_arguments:
            assert isinstance(aug_input, torch.Tensor), f"Error: OpAugUnsqueeze3DFrom2D expects torch Tensor, got {type(aug_input)}"
            assert len(aug_input.shape) == 3, f"Error: OpAugUnsqueeze3DFrom2D expects tensor with 3 dimensions. got {aug_input.shape}"

        aug_output = aug_input.reshape((channels, aug_input.shape[0] // channels) + aug_input.shape[1:])
        
        if axis_squeeze == 1:
            pass
        elif axis_squeeze == 2:
            # aug_output shape is [channels, axis_2, axis_1, axis_3]
            aug_output = aug_output.permute((0, 2, 1, 3))
            # aug_input shape is [channels, axis 1, axis 2, axis 3]
        elif axis_squeeze == 3:
            # aug_output shape is [channels, axis_3, axis_1, axis_2]
            aug_output = aug_output.permute((0, 2, 3, 1))
            # aug_input shape is [channels, axis 1, axis 2, axis 3]
        else:
            raise Exception(f"Error: axis squeeze must be 1, 2, or 3, got {axis_squeeze}")
        
        sample_dict[key] = aug_output
        return sample_dict

<<<<<<< HEAD
class OpRandomCrop3D(OpBase):
    """
    random crop to certain size. if the image is smaller than the size then its padded.
    :param aug_input: The tensor to augment
    :param out_size: shape of the output
    :return: the augmented tensor
    """

    def __call__(self, sample_dict: NDict, key: str, out_size: Tuple[int, int, int],
                           fill: int = 0,
                           centralize: bool=False
        ):
        aug_input = sample_dict[key]
        assert len(aug_input.shape) == len(out_size)
        depth, height, width = aug_input.shape #input is in the form [D,H,W]

        aug_tensor = torch.full(out_size, fill, dtype=torch.float32)

        if depth > out_size[0]:
            crop_start = RandInt(0, depth - out_size[0]).sample()
            if centralize:
                crop_start = round((depth - out_size[0])/2)
            aug_input = aug_input[crop_start:crop_start+out_size[0] , :,:]
        if height > out_size[1]:
            crop_start = RandInt(0, height - out_size[1]).sample()
            if centralize:
                crop_start = round((height - out_size[1])/2)
            aug_input = aug_input[:, crop_start:crop_start+out_size[1],:]
        if width > out_size[2]:
            crop_start = RandInt(0, width - out_size[2]).sample()
            if centralize:
                crop_start = round((width - out_size[2])/2)
            aug_input = aug_input[:,:,crop_start:crop_start+out_size[2]]

        aug_tensor[:depth,:height,:width] = aug_input
        sample_dict[key] = aug_tensor
        
        return sample_dict

        
=======

class OpResizeTo(OpBase):
    """
    Resizes an image into the given dimensions. Currently supports only ndarray
    """
    def __init__(self, channels_first: bool):
        """
        :param channels_first: assign True iff the input is in CxHxW format.
        """
        super().__init__()
        self._channels_first = channels_first

    def __call__(self, sample_dict: NDict, output_shape: Tuple[int], key: str, **kwargs) -> NDict:
        """
        :param key: key to a numpy array or tensor stored in the sample_dict in a H x W x C format.
        :param kwargs: additional arguments to pass to the resize function

        Stores the resized image in sample_dict[key]
        """
        aug_input = sample_dict[key]
        dim = len(aug_input.shape)

        if self._channels_first:
            # Permutes CxHxW -> HxWxC (for skimage's resize)
            perm = self.get_permutation(dim=dim, channels_first=True)
            aug_input = np.transpose(aug_input, axes=perm)

        # Apply Resize
        aug_output = skimage.transform.resize(image=aug_input, output_shape=output_shape, **kwargs)

        if self._channels_first:
            # Permutes back HxWxC -> CxHxW
            perm = self.get_permutation(dim=dim, channels_first=False)
            aug_output = np.transpose(aug_output, axes=perm)

        sample_dict[key] = aug_output

        return sample_dict

    def get_permutation(self, dim: int, channels_first: bool):
        """
        :param dim: tensor's dimension
        :param channels_first: True iff the wanted permutation is: HxWxC -> CxHxW

        Returns the right permutation to:
        channels_first is True -> converting from CxHxW to HxWxC
            i.e: (dim-2, dim-1, 0, 1, ..., dim-3)
        channels_first is False -> converting from HxWxC to CxHxW
            i.e: (2, 3, ..., dim-2, dim-1, 0, 1)
        """

        if dim < 2:
            raise Exception(f"Error, dim ({dim}) must be greater or equal to 2.")
        
        if channels_first:
            channels = [0]
            hw = [i for i in range(1, dim)]
            perm = hw + channels

        else:
            channels = [dim-1]
            hw = [i for i in range(0, dim-1)]
            perm = channels + hw

        perm = tuple(perm)
        return perm
>>>>>>> 2afda23f
<|MERGE_RESOLUTION|>--- conflicted
+++ resolved
@@ -221,7 +221,6 @@
         sample_dict[key] = aug_output
         return sample_dict
 
-<<<<<<< HEAD
 class OpRandomCrop3D(OpBase):
     """
     random crop to certain size. if the image is smaller than the size then its padded.
@@ -262,7 +261,6 @@
         return sample_dict
 
         
-=======
 
 class OpResizeTo(OpBase):
     """
@@ -328,5 +326,4 @@
             perm = channels + hw
 
         perm = tuple(perm)
-        return perm
->>>>>>> 2afda23f
+        return perm