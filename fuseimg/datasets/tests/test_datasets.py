import os
import pathlib
import shutil
from tempfile import mkdtemp
import unittest
from fuse.data.utils.sample import get_sample_id
from fuse.utils.file_io.file_io import create_dir

from fuseimg.datasets.kits21 import KITS21
from fuseimg.datasets.stoic21 import STOIC21
<<<<<<< HEAD
from fuseimg.datasets.isic import ISIC
from fuseimg.datasets.duke.duke import Duke
from fuseimg.datasets.prostate_x import ProstateX
import numpy as np
=======
>>>>>>> 63b8c350
from tqdm import trange
from testbook import testbook
from fuse.eval.metrics.stat.metrics_stat_common import MetricUniqueValues
from fuse.utils.multiprocessing.run_multiprocessed import get_from_global_storage, run_multiprocessed
from fuse.eval.evaluator import EvaluatorDefault

from examples.fuse_examples.imaging.classification.isic.golden_members import FULL_GOLDEN_MEMBERS, TEN_GOLDEN_MEMBERS


notebook_path = os.path.join(pathlib.Path(__file__).parent.resolve(), "../kits21_example.ipynb")


def ds_getitem(index: int):
    sample = get_from_global_storage("ds")[index].flatten()
    del sample["data.input.img"]
    return sample


class TestDatasets(unittest.TestCase):
    def setUp(self) -> None:
        super().setUp()
        self.kits21_cache_dir = mkdtemp(prefix="kits21_cache")
        self.kits21_data_dir = (
            os.environ["KITS21_DATA_PATH"] if "KITS21_DATA_PATH" in os.environ else mkdtemp(prefix="kits21_data")
        )

        self.stoic21_cache_dir = mkdtemp(prefix="stoic_cache")

        self.isic_cache_dir = mkdtemp(prefix="isic_cache")
        self.isic_data_dir = (
            os.environ["ISIC19_DATA_PATH"] if "ISIC19_DATA_PATH" in os.environ else mkdtemp(prefix="isic_data")
        )

    def test_kits21(self):
        KITS21.download(self.kits21_data_dir, cases=list(range(10)))

        create_dir(self.kits21_cache_dir)
        dataset = KITS21.dataset(
            data_path=self.kits21_data_dir,
            cache_dir=self.kits21_cache_dir,
            reset_cache=True,
            sample_ids=[f"case_{id:05d}" for id in range(10)],
        )
        self.assertEqual(len(dataset), 10)
        for sample_index in trange(10):
            sample = dataset[sample_index]
            self.assertEqual(get_sample_id(sample), f"case_{sample_index:05d}")

    @unittest.skipIf(
        "STOIC21_DATA_PATH" not in os.environ, "Expecting environment variable STOIC21_DATA_PATH to be defined"
    )
    def test_stoic21(self):
        data_path = os.environ["STOIC21_DATA_PATH"]
        sids = STOIC21.sample_ids(data_path)[:10]
        ds = STOIC21.dataset(sample_ids=sids, data_path=data_path, cache_dir=self.stoic21_cache_dir, reset_cache=True)

        metrics = {
            "age": MetricUniqueValues(key="data.input.age"),
            "gender": MetricUniqueValues(key="data.input.gender"),
            "thickness": MetricUniqueValues(key="data.metadata.SliceThickness"),
            "covid": MetricUniqueValues(key="data.gt.probCOVID"),
            "severe": MetricUniqueValues(key="data.gt.probSevere"),
        }
        evaluator = EvaluatorDefault()

        data_iter = run_multiprocessed(
            worker_func=ds_getitem,
            args_list=range(len(ds)),
            copy_to_global_storage={"ds": ds},
            workers=10,
            verbose=1,
            as_iterator=True,
        )

        results = evaluator.eval(ids=None, data=data_iter, metrics=metrics, id_key="data.sample_id")

        self.assertEqual(ds[0]["data.input.clinical"].shape[0], 8)
        self.assertTrue(5 in dict(results["metrics.age"]))

    @unittest.skipIf("DUKE_DATA_PATH" not in os.environ, "Expecting environment variable DUKE_DATA_PATH to be defined")
    def test_duke(self):
        data_path = os.environ["DUKE_DATA_PATH"]
        num_samples = 3  # The number of samples to test the dataset's pipeline on them
        sample_ids = Duke.sample_ids()[:num_samples]
        dataset = Duke.dataset(data_dir=data_path, train=True, sample_ids=sample_ids, reset_cache=True, num_workers=0)

        # Check that the dataset contains the correct number of samples
        self.assertEqual(len(dataset), num_samples)

        # Check the samples id's are correct
        for sample_index in range(num_samples):
            sample = dataset[sample_index]
            self.assertEqual(get_sample_id(sample), sample_ids[sample_index])

        # TODO delete when done
        print("test_duke: Done!")

    @unittest.skipIf(
        "PROSTATEX_DATA_PATH" not in os.environ, "Expecting environment variable PROSTATEX_DATA_PATH to be defined"
    )
    def test_prostate_x(self):
        data_path = os.environ["PROSTATEX_DATA_PATH"]
        num_samples = 3  # The number of samples to test the dataset's pipeline on them
        sample_ids = ProstateX.sample_ids(data_path)[:num_samples]
        dataset = ProstateX.dataset(
            data_dir=data_path, train=True, sample_ids=sample_ids, reset_cache=True, num_workers=0
        )

        # Check that the dataset contains the correct number of samples
        self.assertEqual(len(dataset), num_samples)

        # Check the samples id's are correct
        for sample_index in range(num_samples):
            sample = dataset[sample_index]
            self.assertEqual(get_sample_id(sample), sample_ids[sample_index])

        # TODO delete when done
        print("test_prostate_x: Done!")

    def test_isic(self):

        create_dir(self.isic_cache_dir)
        dataset = ISIC.dataset(
            self.isic_data_dir, self.isic_cache_dir, reset_cache=True, samples_ids=TEN_GOLDEN_MEMBERS
        )
        self.assertEqual(len(dataset), 10)
        for sample_index in range(10):
            sample = dataset[sample_index]
            self.assertEqual(get_sample_id(sample), TEN_GOLDEN_MEMBERS[sample_index])

    @testbook(notebook_path, execute=range(0, 4), timeout=120)
    def test_basic(tb, self):
        tb.execute_cell([4, 5])

        tb.inject(
            """
            assert(np.max(my_dataset[0]['data.input.img'])>=0 and np.max(my_dataset[0]['data.input.img'])<=1)
            """
        )

    @testbook(notebook_path, execute=range(0, 4), timeout=240)
    def test_caching(tb, self):
        tb.execute_cell([9])

        tb.execute_cell([16, 17])
        tb.inject(
            """
            assert(isinstance(my_dataset[0]["data.gt.seg"], torch.Tensor))
            """
        )

    @testbook(notebook_path, execute=range(0, 4), timeout=240)
    def test_custom(tb, self):
        tb.execute_cell([25])

        tb.inject(
            """
            assert(my_dataset[0]["data.gt.seg"].shape[1:] == (4, 256, 256))
            """
        )

    def tearDown(self) -> None:
        shutil.rmtree(self.kits21_cache_dir)
        if "KITS21_DATA_PATH" not in os.environ:
            shutil.rmtree(self.kits21_data_dir)

        shutil.rmtree(self.stoic21_cache_dir)

        shutil.rmtree(self.isic_cache_dir)
        if "ISIC19_DATA_PATH" not in os.environ:
            shutil.rmtree(self.isic_data_dir)

        super().tearDown()


if __name__ == "__main__":
    unittest.main()<|MERGE_RESOLUTION|>--- conflicted
+++ resolved
@@ -8,13 +8,10 @@
 
 from fuseimg.datasets.kits21 import KITS21
 from fuseimg.datasets.stoic21 import STOIC21
-<<<<<<< HEAD
 from fuseimg.datasets.isic import ISIC
 from fuseimg.datasets.duke.duke import Duke
 from fuseimg.datasets.prostate_x import ProstateX
 import numpy as np
-=======
->>>>>>> 63b8c350
 from tqdm import trange
 from testbook import testbook
 from fuse.eval.metrics.stat.metrics_stat_common import MetricUniqueValues
