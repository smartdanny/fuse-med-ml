{
 "cells": [
  {
   "cell_type": "markdown",
   "id": "7e240708",
   "metadata": {},
   "source": [
    "# Data Package\n",
    "Extremely flexible pipeline allowing data loading, processing, and augmentation suitable for machine learning experiments. Supports caching to avoid redundant calculations and to speed up research iteration times significantly. The data package comes with a rich collection of pre-implemented operations and utilities that facilitates data processing. \n",
    "\n",
    "## Terminology\n",
    "\n",
    "**sample_dict** - Represents a single sample and contains all relevant information about the sample.\n",
    "\n",
    "No specific structure of this dictionary is required, but a useful pattern is to split it into sections (keys that define a \"namespace\" ): such as \"data\", \"model\",  etc.\n",
    "NDict (fuse/utils/ndict.py) class is used instead of python standard dictionary in order to allow easy \".\" seperated access. For example:\n",
    "`sample_dict[“data.input.img”]` is the equivallent of `sample_dict[\"data\"][\"input\"][\"img\"]`\n",
    "\n",
    "Another recommended convention is to include suffix specifying the type of the value (\"img\", \"seg\", \"bbox\")\n",
    "\n",
    "\n",
    "**sample_id** - a unique identifier of a sample. Each sample in the dataset must have an id that uniquely identifies it.\n",
    "Examples of sample ids:\n",
    "* path to the image file\n",
    "* Tuple of (provider_id, patient_id, image_id)\n",
    "* Running index\n",
    "\n",
    "The unique identifier will be stored in sample_dict[\"data.sample_id\"]\n",
    "\n",
    "## Op(erator)\n",
    "\n",
    "Operators are the building blocks of the sample processing pipeline. Each operator gets as input the *sample_dict* as created by the previous operators and can either add/delete/modify fields in sample_dict. The operator interface is specified in OpBase class. \n",
    "A pipeline is built as a sequence of operators, which do everything - loading a new sample, preprocessing, augmentation, and more.\n",
    "\n",
    "## Pipeline\n",
    "\n",
    "A sequence of operators loading, pre-processing, and augmenting a sample. We split the pipeline into two parts - static and dynamic, which allow us to control the part out of the entire pipeline that will be cached. To learn more see *Adding a dynamic part*\n"
   ]
  },
  {
   "cell_type": "code",
   "execution_count": null,
   "id": "df330722",
   "metadata": {},
   "outputs": [],
   "source": [
    "from fuse.data.pipelines.pipeline_default import PipelineDefault\n",
    "from fuse.data.datasets.dataset_default import DatasetDefault\n",
    "from fuse.data.ops.op_base import OpBase\n",
    "from fuse.data.ops.ops_aug_common import OpSample\n",
    "from fuse.data.datasets.caching.samples_cacher import SamplesCacher\n",
    "from fuse.data.ops.ops_common import OpLambda\n",
    "from fuse.data.utils.samplers import BatchSamplerDefault\n",
    "from fuse.data import PipelineDefault, OpSampleAndRepeat, OpToTensor, OpRepeat\n",
    "from fuse.utils.rand.param_sampler import RandBool, RandInt, Uniform\n",
    "import torch\n",
    "import numpy as np\n",
    "from functools import partial\n",
    "from tempfile import mkdtemp\n",
    "\n",
    "import os\n",
    "from fuse.data.ops.ops_cast import OpToTensor\n",
    "from fuse.utils.ndict import NDict\n",
    "from fuseimg.data.ops.image_loader import OpLoadImage \n",
    "from fuseimg.data.ops.color import OpClip, OpToRange\n",
    "from fuseimg.data.ops.aug.color import OpAugColor\n",
    "from fuseimg.data.ops.aug.geometry import OpAugAffine2D\n",
    "\n",
    "from fuseimg.datasets.kits21 import OpKits21SampleIDDecode, KITS21"
   ]
  },
  {
   "cell_type": "markdown",
   "id": "e79a0b1a",
   "metadata": {},
   "source": [
    "## Basic example - a static pipeline\n"
   ]
  },
  {
   "cell_type": "code",
   "execution_count": null,
   "id": "e9d12c6d",
   "metadata": {
    "scrolled": true
   },
   "outputs": [],
   "source": [
    "num_samples = 2\n",
<<<<<<< HEAD
    "data_dir = os.path.join(mkdtemp(prefix=\"kits21_data\"))\n",
    "KITS21.download(data_dir, cases=list(range(num_samples)))"
=======
    "data_dir = os.environ[\"KITS21_DATA_PATH\"] if \"KITS21_DATA_PATH\" in os.environ else mkdtemp(prefix=\"kits21_data\")\n",
    "KITS21.download(data_dir, cases=list(range(num_samples)))\n"
>>>>>>> c9b95278
   ]
  },
  {
   "cell_type": "code",
   "execution_count": null,
   "id": "532e7c3c",
   "metadata": {},
   "outputs": [],
   "source": [
    "static_pipeline = PipelineDefault(\"static\", [\n",
    "    # decoding sample ID\n",
    "    (OpKits21SampleIDDecode(), dict()), # will save image and seg path to \"data.input.img_path\", \"data.gt.seg_path\" \n",
    "\n",
    "    # loading data\n",
    "    (OpLoadImage(data_dir), dict(key_in=\"data.input.img_path\", key_out=\"data.input.img\", format=\"nib\")),\n",
    "    (OpLoadImage(data_dir), dict(key_in=\"data.gt.seg_path\", key_out=\"data.gt.seg\", format=\"nib\")),\n",
    "\n",
    "\n",
    "    # fixed image normalization\n",
    "    (OpClip(), dict(key=\"data.input.img\", clip=(-500, 500))),\n",
    "    (OpToRange(), dict(key=\"data.input.img\", from_range=(-500, 500), to_range=(0, 1))),\n",
    "])\n",
    "sample_ids=[f\"case_{id:05d}\" for id in range(num_samples)]\n",
    "my_dataset = DatasetDefault(sample_ids=sample_ids,\n",
    "    static_pipeline=static_pipeline,           \n",
    ")\n",
    "my_dataset.create()"
   ]
  },
  {
   "cell_type": "code",
   "execution_count": null,
   "id": "c3309180",
   "metadata": {},
   "outputs": [],
   "source": [
    "print(f\"min = {np.min(my_dataset[0]['data.input.img'])} | max = {np.max(my_dataset[0]['data.input.img'])}\")"
   ]
  },
  {
   "cell_type": "code",
   "execution_count": null,
   "id": "c904655c",
   "metadata": {},
   "outputs": [],
   "source": [
    "my_dataset[0][\"data.input.img\"].shape"
   ]
  },
  {
   "cell_type": "markdown",
   "id": "22514dcb",
   "metadata": {},
   "source": [
    "A basic example, including static pipeline only that loading and pre-processing an image and a corresponding segmentation map. \n",
    "A pipeline is created from a list of tuples. Each tuple includes an op and op arguments. The required arguments for an op specified in its \\_\\_call\\_\\_() method.\n",
    "In this example \"sample_id\" is a running index. OpKits21SampleIDDecode() is a custom op converting the index to image path and segmentation path which then loaded by OpImageLoad(). Finally, OpClip() and OpToRange() pre-process the image.\n",
    " "
   ]
  },
  {
   "cell_type": "markdown",
   "id": "11b0c6c9",
   "metadata": {},
   "source": [
    "## Caching\n"
   ]
  },
  {
   "cell_type": "code",
   "execution_count": null,
   "id": "d3340ee1",
   "metadata": {},
   "outputs": [],
   "source": [
    "sample_ids=[f\"case_{id:05d}\" for id in range(num_samples)]\n",
    "\n",
    "static_pipeline = PipelineDefault(\"static\", [\n",
    "    (OpKits21SampleIDDecode(), dict()),\n",
    "    (OpLoadImage(data_dir), dict(key_in=\"data.input.img_path\", key_out=\"data.input.img\", format=\"nib\")),\n",
    "    (OpLoadImage(data_dir), dict(key_in=\"data.gt.seg_path\", key_out=\"data.gt.seg\", format=\"nib\")),\n",
    "    ])\n",
    "\n",
    "\n",
    "cache_dir = mkdtemp(prefix=\"kits_21\")\n",
    "cacher = SamplesCacher(f'kits21_cache_ver{KITS21.KITS21_DATASET_VER}', \n",
    "    static_pipeline,\n",
    "    cache_dirs=[cache_dir], restart_cache=True)   \n",
    "\n",
    "my_dataset = DatasetDefault(sample_ids=sample_ids,\n",
    "    static_pipeline=static_pipeline,\n",
    "    dynamic_pipeline=None,\n",
    "    cacher=cacher,            \n",
    ")\n",
    "my_dataset.create()"
   ]
  },
  {
   "cell_type": "markdown",
   "id": "5c6e24fe",
   "metadata": {},
   "source": [
    "To enable caching, a sample cacher should be created and specified as in the example above."
   ]
  },
  {
   "cell_type": "markdown",
   "id": "3fc170f6",
   "metadata": {},
   "source": [
    "## Adding a dynamic part"
   ]
  },
  {
   "cell_type": "code",
   "execution_count": null,
   "id": "a0a5c13e",
   "metadata": {},
   "outputs": [],
   "source": [
    "dynamic_pipeline = PipelineDefault(\"dynamic\", [\n",
    "    (OpClip(), dict(key=\"data.input.img\", clip=(-500,500))),\n",
    "    (OpToRange(), dict(key=\"data.input.img\", from_range=(-500, 500), to_range=(0, 1))),\n",
    "])\n",
    "my_dataset = DatasetDefault(sample_ids=sample_ids,\n",
    "    static_pipeline=static_pipeline,\n",
    "    dynamic_pipeline=dynamic_pipeline,\n",
    "    cacher=cacher,            \n",
    ")\n",
    "my_dataset.create()"
   ]
  },
  {
   "cell_type": "code",
   "execution_count": null,
   "id": "612d185c",
   "metadata": {},
   "outputs": [],
   "source": [
    "my_dataset[0][\"data.input.img\"].shape"
   ]
  },
  {
   "cell_type": "markdown",
   "id": "c6af3cac",
   "metadata": {},
   "source": [
    "\n",
    "A basic example that includes both dynamic pipeline and static pipeline. Dynamic pipeline follows the static pipeline and continues to pre-process the sample. In contrast to the static pipeline, the output of the dynamic pipeline is not be cached and allows modifying the pre-precessing steps without recaching, The recommendation is to include pre-processing steps that we intend to experiment with, in the dynamic pipeline.\n",
    "\n"
   ]
  },
  {
   "cell_type": "markdown",
   "id": "57ce87fc",
   "metadata": {},
   "source": [
    "### Avoiding boilerplate by using \"Meta Ops\"\n",
    "\n"
   ]
  },
  {
   "cell_type": "code",
   "execution_count": null,
   "id": "a904581d",
   "metadata": {},
   "outputs": [],
   "source": [
    "repeat_for = [dict(key=\"data.input.img\"), dict(key=\"data.gt.seg\")]\n",
    "\n",
    "dynamic_pipeline = PipelineDefault(\"dynamic\", [\n",
    "    (OpClip(), dict(key=\"data.input.img\", clip=(-500,500))),\n",
    "    (OpToRange(), dict(key=\"data.input.img\", from_range=(-500, 500), to_range=(0, 1))),\n",
    "    (OpRepeat(OpToTensor(), kwargs_per_step_to_add=repeat_for), dict(dtype=torch.float32)),\n",
    "])"
   ]
  },
  {
   "cell_type": "code",
   "execution_count": null,
   "id": "12ad074d",
   "metadata": {},
   "outputs": [],
   "source": [
    "my_dataset = DatasetDefault(sample_ids=sample_ids,\n",
    "    static_pipeline=static_pipeline,\n",
    "    dynamic_pipeline=dynamic_pipeline,\n",
    "    cacher=cacher,            \n",
    ")\n",
    "my_dataset.create()"
   ]
  },
  {
   "cell_type": "code",
   "execution_count": null,
   "id": "58e9da87",
   "metadata": {},
   "outputs": [],
   "source": [
    "isinstance(my_dataset[0][\"data.gt.seg\"], torch.Tensor)"
   ]
  },
  {
   "cell_type": "markdown",
   "id": "f9a9886d",
   "metadata": {},
   "source": [
    "Meta op is a powerful tool, Meta ops enhance the functionality and flexibility of the pipeline and allows avoiding boilerplate code,\n",
    "The example above is the simplest. We use OpRepeat to repeat OpToTensor twice, once for the image and once for the segmentation map.\n",
    "\n"
   ]
  },
  {
   "cell_type": "markdown",
   "id": "a9bbf333",
   "metadata": {},
   "source": [
    "## Adding augmentation\n",
    "\n"
   ]
  },
  {
   "cell_type": "code",
   "execution_count": null,
   "id": "26fa9d06",
   "metadata": {},
   "outputs": [],
   "source": [
    "dynamic_pipeline = PipelineDefault(\"dynamic\", [\n",
    "    (OpClip(), dict(key=\"data.input.img\", clip=(-500,500))),\n",
    "    (OpToRange(), dict(key=\"data.input.img\", from_range=(-500, 500), to_range=(0, 1))),\n",
    "    (OpRepeat(OpToTensor(), kwargs_per_step_to_add=repeat_for), dict(dtype=torch.float32)),\n",
    "    (OpSampleAndRepeat(OpAugAffine2D(), kwargs_per_step_to_add=repeat_for), dict(\n",
    "                    rotate=Uniform(-180.0,180.0),        \n",
    "                    scale=Uniform(0.8, 1.2),\n",
    "                    flip=(RandBool(0.5), RandBool(0.5)),\n",
    "                    translate=(RandInt(-15, 15), RandInt(-15, 15))\n",
    "                )),\n",
    "])\n",
    "my_dataset = DatasetDefault(sample_ids=sample_ids,\n",
    "    static_pipeline=static_pipeline,\n",
    "    dynamic_pipeline=dynamic_pipeline,\n",
    "    cacher=cacher,            \n",
    ")\n",
    "my_dataset.create()"
   ]
  },
  {
   "cell_type": "code",
   "execution_count": null,
   "id": "b441586b",
   "metadata": {},
   "outputs": [],
   "source": [
    "f\"min = {torch.min(my_dataset[0]['data.input.img'])} | max = {torch.max(my_dataset[0]['data.input.img'])}\""
   ]
  },
  {
   "cell_type": "markdown",
   "id": "5373b373",
   "metadata": {},
   "source": [
    "FuseMedML comes with a collection of pre-implemented augmentation ops. Augmentation ops are expected to be included in the dynamic_pipeline to avoid caching and to be called with different random numbers drawn from the specified distribution. In this example, we've added identical affine transformation for the image and segmentation map. OpSampleAndRepeat() will first draw the random numbers from the random arguments and then repeat OpAffineTransform2D for both the image and segmentation map with the same arguments.  "
   ]
  },
  {
   "cell_type": "markdown",
   "id": "61377338",
   "metadata": {},
   "source": [
    "## Using custom functions directly (OpFunc and OpLambda)\n"
   ]
  },
  {
   "cell_type": "code",
   "execution_count": null,
   "id": "f1bc48b5",
   "metadata": {},
   "outputs": [],
   "source": [
    "sample_ids=[f\"case_{id:05d}\" for id in range(num_samples)]\n",
    "repeat_for = [dict(key=\"data.input.img\"), dict(key=\"data.gt.seg\")]\n",
    "\n",
    "static_pipeline = PipelineDefault(\"static\", [\n",
    "    (OpKits21SampleIDDecode(), dict()),\n",
    "    (OpLoadImage(data_dir), dict(key_in=\"data.input.img_path\", key_out=\"data.input.img\", format=\"nib\")),\n",
    "    (OpLoadImage(data_dir), dict(key_in=\"data.gt.seg_path\", key_out=\"data.gt.seg\", format=\"nib\")),\n",
    "    (OpRepeat(OpLambda(func=lambda x: np.reshape(x,(x.shape[0], 4, 256, 256))), repeat_for), dict())\n",
    "])\n",
    "my_dataset = DatasetDefault(sample_ids=sample_ids,\n",
    "    static_pipeline=static_pipeline,        \n",
    ")\n",
    "my_dataset.create()"
   ]
  },
  {
   "cell_type": "code",
   "execution_count": null,
   "id": "9139258a",
   "metadata": {},
   "outputs": [],
   "source": [
    "my_dataset[0][\"data.gt.seg\"].shape"
   ]
  },
  {
   "cell_type": "markdown",
   "id": "df16ffb9",
   "metadata": {},
   "source": [
    "Pre-processing a dataset many times involves heuristics and custom functions. OpLambda and OpFunc allow using those functions directly instead of implementing Op for every custom function. This is a simple example of implementing NumPy array reshape using OpLambda.\n"
   ]
  },
  {
   "cell_type": "markdown",
   "id": "a2b0da75",
   "metadata": {},
   "source": [
    "## Op(erators) list\n",
    "\n",
    "**Meta operators**\n",
    "\n",
    "Meta operators are a great tool to facilitate the development of sample processing pipelines.\n",
    "The following operators are useful when implementing a common pipeline:\n",
    "\n",
    "*\tOpRepeat - repeats an op multiple times, each time with different arguments\n",
    "*   OpLambda - applies simple lambda function / function to transform single value\n",
    "*   OpFunc - helps to wrap an existing simple python function without writing boilerplate code\n",
    "*   OpApplyPatterns - selects and applies an operation according to the key name in sample_dict.\n",
    "*   OpApplyTypes - selects and apply an operation according to value type (inferred from the key name in sample_dict)\n",
    "*   OpCollectMarker - use this op within the dynamic pipeline to optimize the reading time for components such as sampler \n",
    "\n",
    "**Meta operators for random augmentations**\n",
    "\n",
    "*\tOpSample - recursively searches for ParamSamplerBase instances in kwargs, and replaces the drawn values in place\n",
    "*   OpSampleAndRepeat - first samples and then repeats the operation with the drawn values. Used to apply the same transformation on different values such as image and segmentation map\n",
    "*   OpRepeatAndSample - repeats the operations, but each time has drawn different values from the defined distributions\n",
    "*\tOpRandApply - randomly applies the op (according to the given probability) \n",
    "\n",
    "**Reading operators**\n",
    "\n",
    "* OpReadDataframe - reads data from pickle file / Dataframe object. Each row will be added as a value to sample_dict\n",
    "\n",
    "**Casting operators**\n",
    "\n",
    "* OpToNumpy - convert many different types to NumPy array\n",
    "* OpToTensor - convert many different types to PyTorch tensor\n",
    "\n",
    "**Imaging operators**\n",
    "See fuseimg package\n"
   ]
  },
  {
   "cell_type": "code",
   "execution_count": null,
   "id": "51fe6efa",
   "metadata": {},
   "outputs": [],
   "source": []
  },
  {
   "cell_type": "code",
   "execution_count": null,
   "id": "1d5fe7ed",
   "metadata": {},
   "outputs": [],
   "source": []
  }
 ],
 "metadata": {
  "kernelspec": {
   "display_name": "Python 3",
   "language": "python",
   "name": "python3"
  },
  "language_info": {
   "codemirror_mode": {
    "name": "ipython",
    "version": 3
   },
   "file_extension": ".py",
   "mimetype": "text/x-python",
   "name": "python",
   "nbconvert_exporter": "python",
   "pygments_lexer": "ipython3",
   "version": "3.7.13"
  }
 },
 "nbformat": 4,
 "nbformat_minor": 5
}<|MERGE_RESOLUTION|>--- conflicted
+++ resolved
@@ -87,13 +87,9 @@
    "outputs": [],
    "source": [
     "num_samples = 2\n",
-<<<<<<< HEAD
-    "data_dir = os.path.join(mkdtemp(prefix=\"kits21_data\"))\n",
-    "KITS21.download(data_dir, cases=list(range(num_samples)))"
-=======
+
     "data_dir = os.environ[\"KITS21_DATA_PATH\"] if \"KITS21_DATA_PATH\" in os.environ else mkdtemp(prefix=\"kits21_data\")\n",
     "KITS21.download(data_dir, cases=list(range(num_samples)))\n"
->>>>>>> c9b95278
    ]
   },
   {
